import React, { useState } from 'react';
import PropTypes from 'prop-types';
import { TaskShape } from '../../utils/shapes';

const TaskItem = ({ task, level = 0, onTaskClick, selectedTaskId, onAddChildTask }) => {
  const [isExpanded, setIsExpanded] = useState(true);

  const hasChildren = task.children && task.children.length > 0;
  const indentWidth = level * 24;
  const isSelected = selectedTaskId === task.id;

  // Hierarchy: Project(0) > Phase(1) > Milestone(2) > Task(3) > Subtask(4)
  // Subtasks (level 4) cannot have children
  const canHaveChildren = level < 4;

  const getBackgroundColor = () => {
    if (level === 0) {
      return 'bg-gray-600';
    } else if (level === 1) {
      return 'bg-blue-600';
    } else if (level === 2) {
      return 'bg-blue-500';
    } else if (level === 3) {
      return 'bg-blue-400';
    } else {
      return 'bg-blue-300';
    }
  };

  const handleCardClick = (e) => {
<<<<<<< HEAD
    if (e.target.closest('.expand-button') ||
      e.target.closest('.status-icon') ||
      e.target.closest('.add-child-btn')) {
=======
    if (
      e.target.closest('.expand-button') ||
      e.target.closest('.status-icon') ||
      e.target.closest('.add-child-btn')
    ) {
>>>>>>> 867d8328
      return;
    }
    if (onTaskClick) {
      onTaskClick(task);
    }
  };

  const handleAddChild = (e) => {
    e.stopPropagation();
    if (onAddChildTask) {
      onAddChildTask(task);
    }
  };

  return (
    <>
      <div
        className={`task-card ${getBackgroundColor()} ${isSelected ? 'selected' : ''}`}
        style={{ marginLeft: `${indentWidth}px` }}
        onClick={handleCardClick}
      >
        <div className="task-card-content">
          <div className="task-card-left">
            <div className="drag-handle">
              <svg width="8" height="14" viewBox="0 0 8 14" fill="none">
                <circle cx="2" cy="2" r="1" fill="currentColor" />
                <circle cx="6" cy="2" r="1" fill="currentColor" />
                <circle cx="2" cy="7" r="1" fill="currentColor" />
                <circle cx="6" cy="7" r="1" fill="currentColor" />
                <circle cx="2" cy="12" r="1" fill="currentColor" />
                <circle cx="6" cy="12" r="1" fill="currentColor" />
              </svg>
            </div>

            {hasChildren ? (
<<<<<<< HEAD
              <button
                onClick={() => setIsExpanded(!isExpanded)}
                className="expand-button"
              >
=======
              <button onClick={() => setIsExpanded(!isExpanded)} className="expand-button">
>>>>>>> 867d8328
                <svg
                  className={`expand-icon ${isExpanded ? 'expanded' : ''}`}
                  width="12"
                  height="12"
                  viewBox="0 0 12 12"
                  fill="currentColor"
                >
                  <path d="M4.5 3L7.5 6L4.5 9V3Z" />
                </svg>
              </button>
            ) : (
              <div className="expand-spacer"></div>
            )}

            {task.is_complete ? (
              <div className="status-icon completed">
                <svg width="12" height="12" viewBox="0 0 12 12" fill="currentColor">
                  <path d="M10 3L4.5 8.5L2 6" />
                </svg>
              </div>
            ) : (
              <div className="status-icon incomplete"></div>
            )}
          </div>

          <div className="task-card-title">{task.title}</div>

          <div className="task-card-right">
            {canHaveChildren && onAddChildTask && (
              <button className="add-child-btn" onClick={handleAddChild} title="Add child task">
                <svg width="16" height="16" viewBox="0 0 16 16" fill="currentColor">
                  <path d="M8 2a1 1 0 011 1v4h4a1 1 0 110 2H9v4a1 1 0 11-2 0V9H3a1 1 0 110-2h4V3a1 1 0 011-1z" />
                </svg>
              </button>
            )}
            {level === 0 && (
              <button className="dropdown-button">
                <svg width="12" height="12" viewBox="0 0 12 12" fill="currentColor">
                  <path d="M6 8L3 5h6l-3 3z" />
                </svg>
              </button>
            )}
          </div>
        </div>
      </div>

      {isExpanded && hasChildren && task.children && (
        <div className="task-children">
<<<<<<< HEAD
          {task.children.map(child => (
=======
          {task.children.map((child) => (
>>>>>>> 867d8328
            <TaskItem
              key={child.id}
              task={child}
              level={level + 1}
              onTaskClick={onTaskClick}
              selectedTaskId={selectedTaskId}
              onAddChildTask={onAddChildTask}
            />
          ))}
        </div>
      )}
    </>
  );
};

TaskItem.propTypes = {
  task: TaskShape.isRequired,
  level: PropTypes.number,
  onTaskClick: PropTypes.func,
  selectedTaskId: PropTypes.string,
  onAddChildTask: PropTypes.func,
};

export default TaskItem;<|MERGE_RESOLUTION|>--- conflicted
+++ resolved
@@ -28,17 +28,11 @@
   };
 
   const handleCardClick = (e) => {
-<<<<<<< HEAD
-    if (e.target.closest('.expand-button') ||
-      e.target.closest('.status-icon') ||
-      e.target.closest('.add-child-btn')) {
-=======
     if (
       e.target.closest('.expand-button') ||
       e.target.closest('.status-icon') ||
       e.target.closest('.add-child-btn')
     ) {
->>>>>>> 867d8328
       return;
     }
     if (onTaskClick) {
@@ -74,14 +68,7 @@
             </div>
 
             {hasChildren ? (
-<<<<<<< HEAD
-              <button
-                onClick={() => setIsExpanded(!isExpanded)}
-                className="expand-button"
-              >
-=======
               <button onClick={() => setIsExpanded(!isExpanded)} className="expand-button">
->>>>>>> 867d8328
                 <svg
                   className={`expand-icon ${isExpanded ? 'expanded' : ''}`}
                   width="12"
@@ -130,11 +117,7 @@
 
       {isExpanded && hasChildren && task.children && (
         <div className="task-children">
-<<<<<<< HEAD
-          {task.children.map(child => (
-=======
           {task.children.map((child) => (
->>>>>>> 867d8328
             <TaskItem
               key={child.id}
               task={child}
