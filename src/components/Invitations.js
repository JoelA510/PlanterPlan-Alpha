// src/components/Test/InvitationTest.js
import React, { useState, useEffect } from 'react';
import { useTasks } from './contexts/TaskContext';
import { useAuth } from './contexts/AuthContext';
import { useInvitations } from '../hooks/useInvitations'; // Import the new hook
import { getInvitationsSentByUser } from '../services/invitationService';
import { supabase } from '../supabaseClient';

const Invitations = () => {
  const { user } = useAuth();
  const { instanceTasks, fetchTasks } = useTasks(); // Only get what we need from TaskContext
  
  // Use the new invitation hook
  const {
    projectInvitations,
    userPendingInvitations,
    invitationLoading,
    sendProjectInvitation,
    fetchProjectInvitations,
    fetchUserPendingInvitations,
    acceptProjectInvitation,
    declineProjectInvitation,
    revokeProjectInvitation
  } = useInvitations();

  const [selectedProjectId, setSelectedProjectId] = useState('');
  const [inviteEmail, setInviteEmail] = useState('');
  const [inviteRole, setInviteRole] = useState('full_user');
  const [message, setMessage] = useState('');
  
  // State for sent invitations
  const [sentInvitations, setSentInvitations] = useState([]);
  const [loadingSentInvitations, setLoadingSentInvitations] = useState(false);
  
  // New state for accepted invitations
  const [acceptedInvitations, setAcceptedInvitations] = useState([]);
  const [loadingAcceptedInvitations, setLoadingAcceptedInvitations] = useState(false);

  // Get top-level projects for the dropdown and exclude archived ones
<<<<<<< HEAD
  const topLevelProjects = instanceTasks.filter(task => !task.parent_task_id);
  const activeProjects = topLevelProjects.filter(project => !project.is_archived);
=======
  const activeProjects = instanceTasks.filter(task => !task.parent_task_id && !task.is_archived);
>>>>>>> 8c935805

  useEffect(() => {
    if (selectedProjectId) {
      fetchProjectInvitations(selectedProjectId);
    }
  }, [selectedProjectId, fetchProjectInvitations]);

  // Function to fetch accepted invitations for the current user
  const fetchAcceptedInvitations = async () => {
    if (!user?.email) {
      setMessage('Error: User email not available');
      return;
    }

    setLoadingAcceptedInvitations(true);
    console.log('Fetching accepted invitations for user email:', user.email);
    
    try {
      // Fetch accepted invitations by user's email
      const { data, error } = await supabase
        .from('project_invitations')
        .select('*')
        .eq('email', user.email.toLowerCase())
        .eq('status', 'accepted')
        .order('accepted_at', { ascending: false });
      
      if (error) {
        console.error('Error fetching accepted invitations:', error);
        setMessage(`Error fetching accepted invitations: ${error.message}`);
        setAcceptedInvitations([]);
      } else {
        console.log('Accepted invitations loaded:', data);
        setAcceptedInvitations(data || []);
      }
    } catch (error) {
      console.error('Unexpected error fetching accepted invitations:', error);
      setMessage(`Unexpected error: ${error.message}`);
      setAcceptedInvitations([]);
    } finally {
      setLoadingAcceptedInvitations(false);
    }
  };

  // Function to fetch sent invitations
  const fetchSentInvitations = async () => {
    if (!user?.id) {
      setMessage('Error: User not authenticated');
      return;
    }

    setLoadingSentInvitations(true);
    console.log('Fetching sent invitations for user:', user.id);
    
    try {
      const result = await getInvitationsSentByUser(user.id);
      
      if (result.error) {
        console.error('Error fetching sent invitations:', result.error);
        setMessage(`Error fetching sent invitations: ${result.error}`);
        setSentInvitations([]);
      } else {
        console.log('Sent invitations loaded:', result.data);
        setSentInvitations(result.data || []);
        
        if (result.data.length === 0) {
          setMessage('No sent invitations found. Try sending an invitation first.');
        }
      }
    } catch (error) {
      console.error('Unexpected error fetching sent invitations:', error);
      setMessage(`Unexpected error: ${error.message}`);
      setSentInvitations([]);
    } finally {
      setLoadingSentInvitations(false);
    }
  };

  const handleSendInvitation = async () => {
    if (!selectedProjectId || !inviteEmail) {
      setMessage('Please select a project and enter an email');
      return;
    }

    const result = await sendProjectInvitation(selectedProjectId, inviteEmail, inviteRole);
    if (result.success) {
      setMessage('Invitation sent successfully!');
      setInviteEmail('');
      // Refresh sent invitations to show the new one
      setTimeout(() => fetchSentInvitations(), 1000);
    } else {
      setMessage(`Error: ${result.error}`);
    }
  };

  const handleAcceptInvitation = async (invitationId) => {
    // Pass fetchTasks as the onSuccess callback to refresh tasks when invitation is accepted
    const result = await acceptProjectInvitation(invitationId, () => fetchTasks(true));
    if (result.success) {
      setMessage('Invitation accepted successfully!');
      // Refresh both pending and accepted invitations
      setTimeout(() => {
        fetchUserPendingInvitations();
        fetchAcceptedInvitations();
      }, 500);
    } else {
      setMessage(`Error: ${result.error}`);
    }
  };

  const handleDeclineInvitation = async (invitationId) => {
    const result = await declineProjectInvitation(invitationId);
    if (result.success) {
      setMessage('Invitation declined successfully!');
      // Refresh pending invitations
      setTimeout(() => fetchUserPendingInvitations(), 500);
    } else {
      setMessage(`Error: ${result.error}`);
    }
  };

  const handleRevokeInvitation = async (invitationId) => {
    const result = await revokeProjectInvitation(invitationId, selectedProjectId);
    if (result.success) {
      setMessage('Invitation revoked successfully!');
      // Refresh sent invitations to show updated status
      setTimeout(() => fetchSentInvitations(), 500);
    } else {
      setMessage(`Error: ${result.error}`);
    }
  };

  // Helper function to get status badge styling
  const getStatusBadgeStyle = (status) => {
    const baseStyle = {
      padding: '4px 8px',
      borderRadius: '12px',
      fontSize: '12px',
      fontWeight: 'bold',
      textTransform: 'uppercase',
      marginLeft: '10px'
    };

    switch (status) {
      case 'pending':
        return { ...baseStyle, backgroundColor: '#fef3c7', color: '#92400e' };
      case 'accepted':
        return { ...baseStyle, backgroundColor: '#d1fae5', color: '#065f46' };
      case 'declined':
        return { ...baseStyle, backgroundColor: '#fee2e2', color: '#b91c1c' };
      case 'revoked':
        return { ...baseStyle, backgroundColor: '#f3f4f6', color: '#374151' };
      case 'expired':
        return { ...baseStyle, backgroundColor: '#fde2e2', color: '#7f1d1d' };
      default:
        return { ...baseStyle, backgroundColor: '#f3f4f6', color: '#374151' };
    }
  };

  return (
    <div style={{ padding: '20px', maxWidth: '1000px', margin: '0 auto' }}>
      <h2>Invitation System Test (Simplified)</h2>
      
      {message && (
        <div style={{
          padding: '10px',
          marginBottom: '20px',
          backgroundColor: message.includes('Error') ? '#fee2e2' : '#d1fae5',
          color: message.includes('Error') ? '#b91c1c' : '#065f46',
          borderRadius: '4px'
        }}>
          {message}
        </div>
      )}

      {/* Send Invitation Section */}
      <div style={{ marginBottom: '30px', padding: '20px', border: '1px solid #e5e7eb', borderRadius: '8px' }}>
        <h3>Send Invitation</h3>
        
        <div style={{ marginBottom: '15px' }}>
          <label>Select Project:</label>
          <select 
            value={selectedProjectId} 
            onChange={(e) => setSelectedProjectId(e.target.value)}
            style={{ marginLeft: '10px', padding: '5px', width: '200px' }}
          >
            <option value="">Choose a project...</option>
            {activeProjects.map(project => (
              <option key={project.id} value={project.id}>
                {project.title}
              </option>
            ))}
          </select>
        </div>

        <div style={{ marginBottom: '15px' }}>
          <label>Email:</label>
          <input
            type="email"
            value={inviteEmail}
            onChange={(e) => setInviteEmail(e.target.value)}
            placeholder="user@example.com"
            style={{ marginLeft: '10px', padding: '5px', width: '200px' }}
          />
        </div>

        <div style={{ marginBottom: '15px' }}>
          <label>Role:</label>
          <select 
            value={inviteRole} 
            onChange={(e) => setInviteRole(e.target.value)}
            style={{ marginLeft: '10px', padding: '5px', width: '150px' }}
          >
            <option value="full_user">Full User</option>
            <option value="limited_user">Limited User</option>
            <option value="coach">Coach</option>
            <option value="owner">Owner</option>
          </select>
        </div>

        <button 
          onClick={handleSendInvitation}
          disabled={invitationLoading}
          style={{
            padding: '10px 20px',
            backgroundColor: '#3b82f6',
            color: 'white',
            border: 'none',
            borderRadius: '4px',
            cursor: invitationLoading ? 'not-allowed' : 'pointer'
          }}
        >
          {invitationLoading ? 'Sending...' : 'Send Invitation'}
        </button>
      </div>

      {/* My Sent Invitations Status Section */}
      <div style={{ marginBottom: '30px', padding: '20px', border: '1px solid #e5e7eb', borderRadius: '8px' }}>
        <div style={{ display: 'flex', justifyContent: 'space-between', alignItems: 'center', marginBottom: '15px' }}>
          <h3>All My Sent Invitations</h3>
          <button 
            onClick={fetchSentInvitations}
            disabled={loadingSentInvitations || !user?.id}
            style={{
              padding: '8px 16px',
              backgroundColor: '#6b7280',
              color: 'white',
              border: 'none',
              borderRadius: '4px',
              cursor: (loadingSentInvitations || !user?.id) ? 'not-allowed' : 'pointer'
            }}
          >
            {loadingSentInvitations ? 'Loading...' : 'Load Sent Invitations'}
          </button>
        </div>
        
        {!user?.id ? (
          <p style={{ color: '#ef4444' }}>Error: User not authenticated. Please log in to view sent invitations.</p>
        ) : loadingSentInvitations ? (
          <p>Loading sent invitations...</p>
        ) : sentInvitations.length === 0 ? (
          <p>No invitations sent yet. <button onClick={fetchSentInvitations} style={{ color: '#3b82f6', textDecoration: 'underline', border: 'none', background: 'none', cursor: 'pointer' }}>Click to load</button></p>
        ) : (
          <div>
            <p style={{ marginBottom: '15px', color: '#6b7280', fontSize: '14px' }}>
              Showing {sentInvitations.length} invitation(s) sent by you
            </p>
            
            {sentInvitations.map(invitation => (
              <div key={invitation.id} style={{ 
                padding: '15px', 
                marginBottom: '10px', 
                backgroundColor: '#f9fafb', 
                borderRadius: '4px',
                border: '1px solid #e5e7eb'
              }}>
                <div style={{ display: 'flex', justifyContent: 'space-between', alignItems: 'flex-start' }}>
                  <div style={{ flex: 1 }}>
                    <div style={{ marginBottom: '8px', display: 'flex', alignItems: 'center' }}>
                      <strong>{invitation.email}</strong>
                      <span style={getStatusBadgeStyle(invitation.status)}>
                        {invitation.status}
                      </span>
                    </div>
                    
                    <div style={{ fontSize: '14px', color: '#6b7280', marginBottom: '5px' }}>
                      <strong>Project ID:</strong> {invitation.project_id}
                    </div>
                    
                    <div style={{ fontSize: '14px', color: '#6b7280', marginBottom: '5px' }}>
                      <strong>Role:</strong> {invitation.role}
                    </div>
                    
                    <div style={{ fontSize: '12px', color: '#9ca3af' }}>
                      <div>Sent: {new Date(invitation.created_at).toLocaleDateString()}</div>
                      <div>Expires: {new Date(invitation.expires_at).toLocaleDateString()}</div>
                      {invitation.accepted_at && (
                        <div>Accepted: {new Date(invitation.accepted_at).toLocaleDateString()}</div>
                      )}
                      <div>Invitation ID: {invitation.id}</div>
                    </div>
                  </div>
                  
                  <div style={{ marginLeft: '15px' }}>
                    {invitation.status === 'pending' && (
                      <button 
                        onClick={() => handleRevokeInvitation(invitation.id)}
                        style={{ 
                          padding: '6px 12px', 
                          fontSize: '12px', 
                          backgroundColor: '#ef4444', 
                          color: 'white', 
                          border: 'none', 
                          borderRadius: '3px',
                          cursor: 'pointer'
                        }}
                      >
                        Revoke
                      </button>
                    )}
                  </div>
                </div>
              </div>
            ))}
          </div>
        )}
      </div>

      {/* Project Invitations Section - UPDATED WITH STATUS BADGES */}
      {selectedProjectId && (
        <div style={{ marginBottom: '30px', padding: '20px', border: '1px solid #e5e7eb', borderRadius: '8px' }}>
          <h3>Project Invitations (Selected Project Only)</h3>
          {projectInvitations.length === 0 ? (
            <p>No invitations for this project.</p>
          ) : (
            <div>
              {projectInvitations.map(invitation => (
                <div key={invitation.id} style={{ 
                  padding: '15px', 
                  marginBottom: '10px', 
                  backgroundColor: '#f9fafb', 
                  borderRadius: '4px',
                  border: '1px solid #e5e7eb'
                }}>
                  <div style={{ display: 'flex', justifyContent: 'space-between', alignItems: 'flex-start' }}>
                    <div style={{ flex: 1 }}>
                      <div style={{ marginBottom: '8px', display: 'flex', alignItems: 'center' }}>
                        <strong>{invitation.email}</strong>
                        <span style={getStatusBadgeStyle(invitation.status)}>
                          {invitation.status}
                        </span>
                      </div>
                      
                      <div style={{ fontSize: '14px', color: '#6b7280', marginBottom: '5px' }}>
                        <strong>Role:</strong> {invitation.role}
                      </div>
                      
                      <div style={{ fontSize: '12px', color: '#9ca3af' }}>
                        <div>Invited by: {invitation.inviter?.first_name} {invitation.inviter?.last_name}</div>
                        <div>Sent: {new Date(invitation.created_at).toLocaleDateString()}</div>
                        <div>Expires: {new Date(invitation.expires_at).toLocaleDateString()}</div>
                        {invitation.accepted_at && (
                          <div>Accepted: {new Date(invitation.accepted_at).toLocaleDateString()}</div>
                        )}
                        <div>ID: {invitation.id}</div>
                      </div>
                    </div>
                    
                    <div style={{ marginLeft: '15px' }}>
                      {invitation.status === 'pending' && (
                        <button 
                          onClick={() => handleRevokeInvitation(invitation.id)}
                          style={{ 
                            padding: '6px 12px', 
                            fontSize: '12px', 
                            backgroundColor: '#ef4444', 
                            color: 'white', 
                            border: 'none', 
                            borderRadius: '3px',
                            cursor: 'pointer'
                          }}
                        >
                          Revoke
                        </button>
                      )}
                    </div>
                  </div>
                </div>
              ))}
            </div>
          )}
        </div>
      )}

      {/* User Pending Invitations Section */}
      <div style={{ marginBottom: '30px', padding: '20px', border: '1px solid #e5e7eb', borderRadius: '8px' }}>
        <h3>My Pending Invitations</h3>
        <button 
          onClick={fetchUserPendingInvitations}
          style={{ marginBottom: '15px', padding: '5px 10px' }}
        >
          Refresh
        </button>
        
        {userPendingInvitations.length === 0 ? (
          <p>No pending invitations.</p>
        ) : (
          <div>
            {userPendingInvitations.map(invitation => (
              <div key={invitation.id} style={{ 
                padding: '15px', 
                marginBottom: '10px', 
                backgroundColor: '#f9fafb', 
                borderRadius: '4px',
                border: '1px solid #e5e7eb'
              }}>
                <div style={{ marginBottom: '10px' }}>
                  <strong>Project:</strong> {invitation.project?.title}<br />
                  <strong>Role:</strong> {invitation.role}<br />
                  <strong>From:</strong> {invitation.inviter?.first_name} {invitation.inviter?.last_name}<br />
                  <small>Expires: {new Date(invitation.expires_at).toLocaleDateString()}</small>
                </div>
                
                <div style={{ display: 'flex', gap: '10px' }}>
                  <button 
                    onClick={() => handleAcceptInvitation(invitation.id)}
                    disabled={invitationLoading}
                    style={{
                      padding: '8px 16px',
                      backgroundColor: '#10b981',
                      color: 'white',
                      border: 'none',
                      borderRadius: '4px',
                      cursor: invitationLoading ? 'not-allowed' : 'pointer'
                    }}
                  >
                    Accept
                  </button>

                  <button 
                    onClick={() => handleDeclineInvitation(invitation.id)}
                    disabled={invitationLoading}
                    style={{
                      padding: '8px 16px',
                      backgroundColor: '#ef4444',
                      color: 'white',
                      border: 'none',
                      borderRadius: '4px',
                      cursor: invitationLoading ? 'not-allowed' : 'pointer'
                    }}
                  >
                    Decline
                  </button>
                </div>
              </div>
            ))}
          </div>
        )}
      </div>

      {/* NEW: My Accepted Invitations Section */}
      <div style={{ padding: '20px', border: '1px solid #e5e7eb', borderRadius: '8px' }}>
        <div style={{ display: 'flex', justifyContent: 'space-between', alignItems: 'center', marginBottom: '15px' }}>
          <h3>My Accepted Invitations</h3>
          <button 
            onClick={fetchAcceptedInvitations}
            disabled={loadingAcceptedInvitations || !user?.email}
            style={{
              padding: '8px 16px',
              backgroundColor: '#10b981',
              color: 'white',
              border: 'none',
              borderRadius: '4px',
              cursor: (loadingAcceptedInvitations || !user?.email) ? 'not-allowed' : 'pointer'
            }}
          >
            {loadingAcceptedInvitations ? 'Loading...' : 'Load Accepted'}
          </button>
        </div>
        
        {!user?.email ? (
          <p style={{ color: '#ef4444' }}>Error: User email not available.</p>
        ) : loadingAcceptedInvitations ? (
          <p>Loading accepted invitations...</p>
        ) : acceptedInvitations.length === 0 ? (
          <p>No accepted invitations yet. <button onClick={fetchAcceptedInvitations} style={{ color: '#3b82f6', textDecoration: 'underline', border: 'none', background: 'none', cursor: 'pointer' }}>Click to load</button></p>
        ) : (
          <div>
            <p style={{ marginBottom: '15px', color: '#6b7280', fontSize: '14px' }}>
              Showing {acceptedInvitations.length} accepted invitation(s)
            </p>
            
            {acceptedInvitations.map(invitation => (
              <div key={invitation.id} style={{ 
                padding: '15px', 
                marginBottom: '10px', 
                backgroundColor: '#f0f9ff', 
                borderRadius: '4px',
                border: '1px solid #bfdbfe'
              }}>
                <div style={{ marginBottom: '8px', display: 'flex', alignItems: 'center' }}>
                  <strong>Project ID: {invitation.project_id}</strong>
                  <span style={getStatusBadgeStyle(invitation.status)}>
                    {invitation.status}
                  </span>
                </div>
                
                <div style={{ fontSize: '14px', color: '#6b7280', marginBottom: '5px' }}>
                  <strong>Role:</strong> {invitation.role}
                </div>
                
                <div style={{ fontSize: '12px', color: '#9ca3af' }}>
                  <div>Originally sent: {new Date(invitation.created_at).toLocaleDateString()}</div>
                  {invitation.accepted_at && (
                    <div>Accepted: {new Date(invitation.accepted_at).toLocaleDateString()}</div>
                  )}
                  <div>Invitation ID: {invitation.id}</div>
                </div>
              </div>
            ))}
          </div>
        )}
      </div>
    </div>
  );
};

export default Invitations;<|MERGE_RESOLUTION|>--- conflicted
+++ resolved
@@ -37,12 +37,7 @@
   const [loadingAcceptedInvitations, setLoadingAcceptedInvitations] = useState(false);
 
   // Get top-level projects for the dropdown and exclude archived ones
-<<<<<<< HEAD
-  const topLevelProjects = instanceTasks.filter(task => !task.parent_task_id);
-  const activeProjects = topLevelProjects.filter(project => !project.is_archived);
-=======
   const activeProjects = instanceTasks.filter(task => !task.parent_task_id && !task.is_archived);
->>>>>>> 8c935805
 
   useEffect(() => {
     if (selectedProjectId) {
