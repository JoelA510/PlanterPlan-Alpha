# PlanterPlan Roadmap

Project roadmap for PlanterPlan, optimized for high parallelism via **component isolation**, **layer separation**, and **interface-first design**.

**Granularity Goal:** Each item should be reviewable/verifiable within **1 hour**.

---

## Phase 0: Foundation & Standards (High Priority)

_Goal: Establish standards to prevent "ugly" merges later. No functionality changes._

### 0.1 Lint & Format Baseline

**ID:** `P0-LINT-BASE`
<<<<<<< HEAD
**Status:** Done
=======

>>>>>>> 867d8328
- **Description**: Lock in eslint/prettier config and apply a one-time formatting pass.
- **Depends on**: None
- **Touches**: `package.json`, `.eslintrc.json`, `src/**/*.js`
- **DoD**:
  - `npm run lint` passes without warnings.
  - Codebase formatted via Prettier.

<<<<<<< HEAD
### 0.2 Shared Data Shapes
**ID:** `P0-DATA-SHAPES`
**Status:** Done
- **Description**: Create central PropTypes definitions (Task, Project, User).
=======
### 0.2 Shared Data Shapes (JS/React Compatible)

**ID:** `P0-DATA-SHAPES`

- **Description**: Create central PropTypes definitions instead of using TypeScript (avoids build config changes).
>>>>>>> 867d8328
- **Depends on**: `P0-LINT-BASE`
- **Touches**: `src/utils/shapes.js` (New File)
- **DoD**:
  - `TaskShape`, `ProjectShape`, `UserShape` exported.
  - Used in `TaskItem.jsx` to verify.

---

## Phase 1: Master Library & Deep Copy (High Parallelism)

_Goal: Complete the "View" vs "Copy" flows. The "Deep Clone" logic is critical here._

### 1.1 Search Component Logic

**ID:** `P1-SEARCH-LOGIC`
<<<<<<< HEAD
**Status:** Done
- **Description**: Add `mode` prop to Search to handle 'view' vs 'copy' actions.
- **Depends on**: `P0-DATA-SHAPES`
- **Touches**: `src/components/tasks/MasterLibrarySearch.jsx`
- **DoD**: 
  - Renders "View" vs "Copy" button based on `mode` prop.
=======

- **Description**: Add `mode` prop to Search to handle 'view' vs 'copy' actions differently.
- **Depends on**: `P0-DATA-SHAPES`
- **Touches**: `src/components/tasks/MasterLibrarySearch.jsx`
- **DoD**:
  - Component accepts `mode="view" | "copy"`.
  - Renders "View" button vs "Copy" button based on mode.
>>>>>>> 867d8328

### 1.2 Template Data Lookup

**ID:** `P1-HELPER-LOOKUP`
<<<<<<< HEAD
- **Description**: Utility to fetch full task details from context/service.
=======

- **Description**: Utility to fetch full task details from context/service for the copy operation.
>>>>>>> 867d8328
- **Depends on**: None
- **Touches**: `src/services/taskService.js`
- **DoD**:
  - `fetchTaskById(id)` implemented and verified.

<<<<<<< HEAD
### 1.3 Template Deep Copy Engine
*Broken down for reviewability.*

#### 1.3a Tree Fetcher
**ID:** `P1-TEMPLATE-FETCH`
- **Description**: Service method to fetch a Task + all descendants (Subtasks, Milestones).
- **Depends on**: `P1-HELPER-LOOKUP`
- **Touches**: `src/services/taskService.js`
- **DoD**:
  - Returns nested object tree.

#### 1.3b Tree Cloner (Pure Logic)
**ID:** `P1-TEMPLATE-CLONE`
- **Description**: Pure utility function to deep clone the tree and generate new UUIDs.
- **Depends on**: None
- **Touches**: `src/utils/treeHelpers.js` (New)
- **DoD**:
  - Returns new tree with new IDs.
  - Unit test: Input tree -> Output tree with different IDs but same structure.

#### 1.3c Tree Persistence
**ID:** `P1-TEMPLATE-SAVE`
- **Description**: Service method to save the cloned tree to the DB.
- **Depends on**: `P1-TEMPLATE-CLONE`
- **Touches**: `src/services/taskService.js`
- **DoD**:
  - Saves all nodes in the tree to Supabase.

### 1.4 Copy Mode Integration (UI Layer)
*Broken down for reviewability.*

#### 1.4a UI Event Handling
**ID:** `P1-UI-EVENTS`
- **Description**: Wire up the "Copy" button click in `NewTaskForm` to trigger the fetch/clone process (mocked).
- **Depends on**: `P1-SEARCH-LOGIC`
- **Touches**: `src/components/tasks/NewTaskForm.jsx`
- **DoD**:
  - Clicking "Copy" logs the correct template ID and target parent ID.

#### 1.4b Service Integration
**ID:** `P1-UI-INTEGRATION`
- **Description**: Connect the real `deepCloneTaskTree` service to the UI.
- **Depends on**: `P1-UI-EVENTS`, `P1-TEMPLATE-SAVE`
- **Touches**: `src/components/tasks/NewTaskForm.jsx`
- **DoD**:
  - Successful copy shows success notification.
  - Error handling displays error message.
=======
### 1.3 Template Deep Copy Engine (Logic Layer)

**ID:** `P1-TEMPLATE-DEEP-CLONE`

- **Description**: Service method to recursively fetch a template Task + all valid descendants (Subtasks, Milestones) and prepare them for insertion.
- **Depends on**: `P1-HELPER-LOOKUP`
- **Parallel with**: `P2-SVC-MEMBERSHIPS`
- **Touches**: `src/services/taskService.js`, `src/utils/treeHelpers.js` (New)
- **DoD**:
  - `deepCloneTaskTree(rootId)` returns a nested object tree with new UUIDs.
  - Preserves relative dates and dependencies within the tree.
  - **Tests**: Unit test verifying a Phase copy includes its Milestones.

### 1.4 Copy Mode Integration (UI Layer)

**ID:** `P1-UI-COPY-WIRING`

- **Description**: Connect the Search component in the Task Form to the Deep Clone engine.
- **Depends on**: `P1-TEMPLATE-DEEP-CLONE`, `P1-SEARCH-LOGIC`
- **Touches**: `src/components/tasks/NewTaskForm.jsx`
- **DoD**:
  - Clicking "Copy" on a search result populates the form (or auto-creates the tree).
  - Success notification upon completion.
>>>>>>> 867d8328

---

## Phase 2: Team Management & Joined Projects (Max Parallelism)

_Goal: Securely allow users to view projects they are invited to._

### 2.1 Database RLS Policies

**ID:** `P2-DB-RLS-POLICIES`
<<<<<<< HEAD
- **Description**: Implement `select_joined_projects` policy.
- **Depends on**: None
- **Touches**: `docs/db/policies.sql`
- **DoD**: 
  - SQL file contains correct policy definition.
=======

- **Description**: Implement Row Level Security to allow reads on `tasks` if user is in `project_members`.
- **Depends on**: None (SQL only)
- **Touches**: Supabase Dashboard / `docs/db/policies.sql`
- **DoD**:
  - Policy `select_joined_projects`: Users can SELECT projects where their UID is in `project_members`.
  - Verified via Supabase SQL Editor (simulating a non-owner user).
>>>>>>> 867d8328

### 2.2 Membership Service

**ID:** `P2-SVC-MEMBERSHIPS`

- **Description**: Fetch logic for joined projects.
- **Depends on**: `P2-DB-RLS-POLICIES`
- **Touches**: `src/services/projectService.js`
<<<<<<< HEAD
- **DoD**: 
  - `getJoinedProjects(userId)` implemented.
=======
- **DoD**:
  - `getJoinedProjects(userId)` returns array of projects.
  - Handles empty states and errors gracefully.
>>>>>>> 867d8328

### 2.3 Role Indicator UI

**ID:** `P2-UI-ROLE-INDICATOR`

- **Description**: Visual badge showing 'Owner' vs 'Editor'.
- **Depends on**: `P0-LINT-BASE`
<<<<<<< HEAD
- **Touches**: `src/components/common/RoleIndicator.jsx`, `src/styles/components/role-indicator.css`
- **DoD**: 
  - Renders correct badge based on prop.

### 2.4 Dashboard "Joined" Section
*Broken down for reviewability.*

#### 2.4a List Component Update
**ID:** `P2-UI-LIST-UPDATE`
- **Description**: Update `TaskList` to accept a `projects` prop or similar to render a specific list.
- **Depends on**: None
- **Touches**: `src/components/tasks/TaskList.jsx`
- **DoD**:
  - Component can render a provided list of projects (decoupling from internal fetch if needed, or adding "type" prop).

#### 2.4b Dashboard Integration
**ID:** `P2-UI-DASHBOARD`
- **Description**: Add the "Joined Projects" section to the Dashboard page using the updated list component.
- **Depends on**: `P2-SVC-MEMBERSHIPS`, `P2-UI-LIST-UPDATE`
- **Touches**: `src/pages/Dashboard.jsx` (or equivalent), `src/styles/pages/dashboard.css`
- **DoD**:
  - Displays "Joined Projects" section.
=======
- **Touches**:
  - `src/components/common/RoleIndicator.jsx`
  - `src/styles/components/role-indicator.css` (New)
- **DoD**:
  - Renders correct color/text based on prop.

### 2.4 Dashboard "Joined" Section

**ID:** `P2-UI-JOINED-SECTION`

- **Description**: Add "Joined Projects" section to Dashboard.
- **Depends on**: `P2-SVC-MEMBERSHIPS`
- **Touches**:
  - `src/components/tasks/TaskList.jsx`
  - `src/styles/pages/dashboard.css`
- **DoD**:
  - Displays joined projects separately from owned projects.
  - Clicking a joined project navigates to the View.
>>>>>>> 867d8328

---

## Phase 3: Code Hygiene (Isolated Refactors)
<<<<<<< HEAD
*Goal: Clean up debt.*
=======

_Goal: Clean up debt before the heavy Phase 4 logic._
>>>>>>> 867d8328

### 3.1 Directory Cleanup

**ID:** `P3-CLEAN-DIRS`
<<<<<<< HEAD
- **Description**: Remove unused CSS and consolidate imports.
- **Touches**: `src/styles/**`
- **DoD**: 
  - Unused files removed.
=======

- **Description**: Remove unused files and consolidate CSS imports.
- **Touches**: `src/styles/**`, `src/components/**`
- **DoD**:
  - No unused CSS files in `src/styles/`.
  - All components import their specific CSS files explicitly.
>>>>>>> 867d8328

### 3.2 Test Coverage Spike

**ID:** `P3-TEST-UTILS`
<<<<<<< HEAD
- **Description**: Add unit tests for Date and Search utils.
- **Touches**: `src/utils/dateUtils.test.js`, `src/utils/highlightMatches.test.js`
- **DoD**: 
  - Tests pass.
=======

- **Description**: Add unit tests for existing Date and Search utils.
- **Touches**: `src/utils/dateUtils.test.js`, `src/utils/highlightMatches.test.js`
- **DoD**:
  - 80%+ coverage on utility functions.
>>>>>>> 867d8328

---

## Phase 4: The Date Engine & Drag-n-Drop (Sequential Core)

_Goal: Stable, conflict-free drag and drop with rollbacks._

<<<<<<< HEAD
### 4.1 Data Fixtures
**ID:** `P4-DATA-FIXTURES`
- **Description**: Create complex project JSON snapshot for testing.
- **Depends on**: None
- **Touches**: `src/tests/fixtures/complexProject.json`
- **DoD**: 
  - JSON file exists and is valid.

### 4.2 Logic Extraction (Refactor)
*Broken down for reviewability.*

#### 4.2a Drag Hook Creation
**ID:** `P4-DRAG-HOOK`
- **Description**: Create `useTaskDragDrop` hook and move logic there (copy-paste refactor first).
- **Depends on**: `P4-DATA-FIXTURES`
- **Touches**: `src/hooks/useTaskDragDrop.js`
- **DoD**:
  - Hook exists and contains the logic.

#### 4.2b Context Cleanup
**ID:** `P4-CONTEXT-CLEAN`
- **Description**: Replace logic in `TaskContext` with the new hook.
- **Depends on**: `P4-DRAG-HOOK`
- **Touches**: `src/contexts/TaskContext.jsx`
- **DoD**:
  - Drag and drop still works (regression test).

### 4.3 Sparse Positioning & Rollback
*Broken down for reviewability.*

#### 4.3a Sparse Math Logic
**ID:** `P4-SPARSE-CALC`
- **Description**: Pure function to calculate mid-point positions.
- **Depends on**: None
- **Touches**: `src/utils/positionUtils.js` (New)
- **DoD**:
  - Unit tests: `calcMidPoint(100, 200) -> 150`.

#### 4.3b Optimistic UI Updates
**ID:** `P4-OPTIMISTIC-UI`
- **Description**: Update hook to apply local state change immediately.
- **Depends on**: `P4-SPARSE-CALC`, `P4-CONTEXT-CLEAN`
- **Touches**: `src/hooks/useTaskDragDrop.js`
- **DoD**:
  - UI updates instantly on drop.

#### 4.3c Rollback Mechanism
**ID:** `P4-ROLLBACK`
- **Description**: Handle API failure by reverting local state.
- **Depends on**: `P4-OPTIMISTIC-UI`
- **Touches**: `src/hooks/useTaskDragDrop.js`
- **DoD**:
  - Mocked failure causes item to snap back.

### 4.4 Date Recalculation Fix
*Broken down for reviewability.*

#### 4.4a Date Logic Isolation
**ID:** `P4-DATE-LOGIC`
- **Description**: Pure function to recalculate dependent dates.
- **Depends on**: None
- **Touches**: `src/utils/dateRecalc.js` (New)
- **DoD**:
  - Unit tests for dependency chains.

#### 4.4b Hook Integration
**ID:** `P4-DATE-TRIGGER`
- **Description**: Trigger recalculation only after move confirmation.
- **Depends on**: `P4-DATE-LOGIC`, `P4-OPTIMISTIC-UI`
- **Touches**: `src/hooks/useTaskDates.js`
- **DoD**:
  - Moving parent updates children dates.
=======
### 4.1 Data Fixtures (Safety Net)

**ID:** `P4-DATA-FIXTURES`

- **Description**: Capture "Snapshot" JSONs of complex projects (nested phases, dependencies) to use as test cases.
- **Depends on**: None
- **Touches**: `src/tests/fixtures/complexProject.json`
- **DoD**:
  - JSON file containing a real project state exists.
  - Test runner can load this JSON.

### 4.2 Logic Extraction (Refactor)

**ID:** `P4-EXTRACT-LOGIC`

- **Description**: Move drag logic out of `TaskContext` into a custom hook.
- **Depends on**: `P4-DATA-FIXTURES`
- **Touches**: `src/hooks/useTaskDragDrop.js` (New)
- **DoD**:
  - `TaskContext` is smaller.
  - Drag logic works exactly as before (no regression).

### 4.3 Sparse Positioning & Rollback (The Fix)

**ID:** `P4-SPARSE-ROLLBACK`

- **Description**:
  1. Implement "Sparse" updates (calculate mathematical mid-point for position) to avoid re-indexing the whole list.
  2. Implement **Optimistic Rollback**: If DB sync fails, revert state immediately.
- **Depends on**: `P4-EXTRACT-LOGIC`
- **Touches**: `src/hooks/useTaskDragDrop.js`
- **DoD**:
  - Dragging updates only 1 row in DB (verified via Network tab).
  - **Rollback Test**: Manually fail a request; UI must snap back to original position.

### 4.4 Date Recalculation Fix

**ID:** `P4-DATE-RECALC`

- **Description**: Ensure date recalculation happens _after_ the move is confirmed, or is debounced.
- **Depends on**: `P4-SPARSE-ROLLBACK`
- **Touches**: `src/hooks/useTaskDates.js` (New)
- **DoD**:
  - Moving a Parent task recalculates Children dates correctly.
  - No "infinite loops" of updates.
>>>>>>> 867d8328

---

## Phase 5: Reports & Resources (Feature Expansion)
<<<<<<< HEAD
=======

_Goal: Add value-add features. Can run parallel to Phase 4 if resources allow._
>>>>>>> 867d8328

### 5.1 Resource Filters

**ID:** `P5-RESOURCE-FILTERS`

- **Description**: Filter library by PDF vs URL vs Text.
<<<<<<< HEAD
- **Touches**: `src/components/resources/ResourceList.jsx`
- **DoD**: 
  - Filter buttons work.
=======
- **Touches**:
  - `src/components/resources/ResourceList.jsx`
  - `src/styles/components/resource-filters.css`
- **DoD**: Filter buttons update the list view.
>>>>>>> 867d8328

### 5.2 Monthly Report View

**ID:** `P5-REPORT-UI`

- **Description**: Read-only view for project status.
- **Touches**: `src/components/reports/MonthlyReport.jsx`
<<<<<<< HEAD
- **DoD**: 
  - Renders filtered tasks.
=======
- **DoD**:
  - Renders project tasks filtered by selected month.
  - CSS `@media print` hides sidebars for PDF generation.
>>>>>>> 867d8328
<|MERGE_RESOLUTION|>--- conflicted
+++ resolved
@@ -13,11 +13,7 @@
 ### 0.1 Lint & Format Baseline
 
 **ID:** `P0-LINT-BASE`
-<<<<<<< HEAD
-**Status:** Done
-=======
-
->>>>>>> 867d8328
+
 - **Description**: Lock in eslint/prettier config and apply a one-time formatting pass.
 - **Depends on**: None
 - **Touches**: `package.json`, `.eslintrc.json`, `src/**/*.js`
@@ -25,18 +21,11 @@
   - `npm run lint` passes without warnings.
   - Codebase formatted via Prettier.
 
-<<<<<<< HEAD
-### 0.2 Shared Data Shapes
+### 0.2 Shared Data Shapes (JS/React Compatible)
+
 **ID:** `P0-DATA-SHAPES`
-**Status:** Done
-- **Description**: Create central PropTypes definitions (Task, Project, User).
-=======
-### 0.2 Shared Data Shapes (JS/React Compatible)
-
-**ID:** `P0-DATA-SHAPES`
 
 - **Description**: Create central PropTypes definitions instead of using TypeScript (avoids build config changes).
->>>>>>> 867d8328
 - **Depends on**: `P0-LINT-BASE`
 - **Touches**: `src/utils/shapes.js` (New File)
 - **DoD**:
@@ -52,14 +41,6 @@
 ### 1.1 Search Component Logic
 
 **ID:** `P1-SEARCH-LOGIC`
-<<<<<<< HEAD
-**Status:** Done
-- **Description**: Add `mode` prop to Search to handle 'view' vs 'copy' actions.
-- **Depends on**: `P0-DATA-SHAPES`
-- **Touches**: `src/components/tasks/MasterLibrarySearch.jsx`
-- **DoD**: 
-  - Renders "View" vs "Copy" button based on `mode` prop.
-=======
 
 - **Description**: Add `mode` prop to Search to handle 'view' vs 'copy' actions differently.
 - **Depends on**: `P0-DATA-SHAPES`
@@ -67,71 +48,17 @@
 - **DoD**:
   - Component accepts `mode="view" | "copy"`.
   - Renders "View" button vs "Copy" button based on mode.
->>>>>>> 867d8328
 
 ### 1.2 Template Data Lookup
 
 **ID:** `P1-HELPER-LOOKUP`
-<<<<<<< HEAD
-- **Description**: Utility to fetch full task details from context/service.
-=======
 
 - **Description**: Utility to fetch full task details from context/service for the copy operation.
->>>>>>> 867d8328
 - **Depends on**: None
 - **Touches**: `src/services/taskService.js`
 - **DoD**:
   - `fetchTaskById(id)` implemented and verified.
 
-<<<<<<< HEAD
-### 1.3 Template Deep Copy Engine
-*Broken down for reviewability.*
-
-#### 1.3a Tree Fetcher
-**ID:** `P1-TEMPLATE-FETCH`
-- **Description**: Service method to fetch a Task + all descendants (Subtasks, Milestones).
-- **Depends on**: `P1-HELPER-LOOKUP`
-- **Touches**: `src/services/taskService.js`
-- **DoD**:
-  - Returns nested object tree.
-
-#### 1.3b Tree Cloner (Pure Logic)
-**ID:** `P1-TEMPLATE-CLONE`
-- **Description**: Pure utility function to deep clone the tree and generate new UUIDs.
-- **Depends on**: None
-- **Touches**: `src/utils/treeHelpers.js` (New)
-- **DoD**:
-  - Returns new tree with new IDs.
-  - Unit test: Input tree -> Output tree with different IDs but same structure.
-
-#### 1.3c Tree Persistence
-**ID:** `P1-TEMPLATE-SAVE`
-- **Description**: Service method to save the cloned tree to the DB.
-- **Depends on**: `P1-TEMPLATE-CLONE`
-- **Touches**: `src/services/taskService.js`
-- **DoD**:
-  - Saves all nodes in the tree to Supabase.
-
-### 1.4 Copy Mode Integration (UI Layer)
-*Broken down for reviewability.*
-
-#### 1.4a UI Event Handling
-**ID:** `P1-UI-EVENTS`
-- **Description**: Wire up the "Copy" button click in `NewTaskForm` to trigger the fetch/clone process (mocked).
-- **Depends on**: `P1-SEARCH-LOGIC`
-- **Touches**: `src/components/tasks/NewTaskForm.jsx`
-- **DoD**:
-  - Clicking "Copy" logs the correct template ID and target parent ID.
-
-#### 1.4b Service Integration
-**ID:** `P1-UI-INTEGRATION`
-- **Description**: Connect the real `deepCloneTaskTree` service to the UI.
-- **Depends on**: `P1-UI-EVENTS`, `P1-TEMPLATE-SAVE`
-- **Touches**: `src/components/tasks/NewTaskForm.jsx`
-- **DoD**:
-  - Successful copy shows success notification.
-  - Error handling displays error message.
-=======
 ### 1.3 Template Deep Copy Engine (Logic Layer)
 
 **ID:** `P1-TEMPLATE-DEEP-CLONE`
@@ -155,7 +82,6 @@
 - **DoD**:
   - Clicking "Copy" on a search result populates the form (or auto-creates the tree).
   - Success notification upon completion.
->>>>>>> 867d8328
 
 ---
 
@@ -166,13 +92,6 @@
 ### 2.1 Database RLS Policies
 
 **ID:** `P2-DB-RLS-POLICIES`
-<<<<<<< HEAD
-- **Description**: Implement `select_joined_projects` policy.
-- **Depends on**: None
-- **Touches**: `docs/db/policies.sql`
-- **DoD**: 
-  - SQL file contains correct policy definition.
-=======
 
 - **Description**: Implement Row Level Security to allow reads on `tasks` if user is in `project_members`.
 - **Depends on**: None (SQL only)
@@ -180,7 +99,6 @@
 - **DoD**:
   - Policy `select_joined_projects`: Users can SELECT projects where their UID is in `project_members`.
   - Verified via Supabase SQL Editor (simulating a non-owner user).
->>>>>>> 867d8328
 
 ### 2.2 Membership Service
 
@@ -189,14 +107,9 @@
 - **Description**: Fetch logic for joined projects.
 - **Depends on**: `P2-DB-RLS-POLICIES`
 - **Touches**: `src/services/projectService.js`
-<<<<<<< HEAD
-- **DoD**: 
-  - `getJoinedProjects(userId)` implemented.
-=======
 - **DoD**:
   - `getJoinedProjects(userId)` returns array of projects.
   - Handles empty states and errors gracefully.
->>>>>>> 867d8328
 
 ### 2.3 Role Indicator UI
 
@@ -204,30 +117,6 @@
 
 - **Description**: Visual badge showing 'Owner' vs 'Editor'.
 - **Depends on**: `P0-LINT-BASE`
-<<<<<<< HEAD
-- **Touches**: `src/components/common/RoleIndicator.jsx`, `src/styles/components/role-indicator.css`
-- **DoD**: 
-  - Renders correct badge based on prop.
-
-### 2.4 Dashboard "Joined" Section
-*Broken down for reviewability.*
-
-#### 2.4a List Component Update
-**ID:** `P2-UI-LIST-UPDATE`
-- **Description**: Update `TaskList` to accept a `projects` prop or similar to render a specific list.
-- **Depends on**: None
-- **Touches**: `src/components/tasks/TaskList.jsx`
-- **DoD**:
-  - Component can render a provided list of projects (decoupling from internal fetch if needed, or adding "type" prop).
-
-#### 2.4b Dashboard Integration
-**ID:** `P2-UI-DASHBOARD`
-- **Description**: Add the "Joined Projects" section to the Dashboard page using the updated list component.
-- **Depends on**: `P2-SVC-MEMBERSHIPS`, `P2-UI-LIST-UPDATE`
-- **Touches**: `src/pages/Dashboard.jsx` (or equivalent), `src/styles/pages/dashboard.css`
-- **DoD**:
-  - Displays "Joined Projects" section.
-=======
 - **Touches**:
   - `src/components/common/RoleIndicator.jsx`
   - `src/styles/components/role-indicator.css` (New)
@@ -246,50 +135,31 @@
 - **DoD**:
   - Displays joined projects separately from owned projects.
   - Clicking a joined project navigates to the View.
->>>>>>> 867d8328
 
 ---
 
 ## Phase 3: Code Hygiene (Isolated Refactors)
-<<<<<<< HEAD
-*Goal: Clean up debt.*
-=======
 
 _Goal: Clean up debt before the heavy Phase 4 logic._
->>>>>>> 867d8328
 
 ### 3.1 Directory Cleanup
 
 **ID:** `P3-CLEAN-DIRS`
-<<<<<<< HEAD
-- **Description**: Remove unused CSS and consolidate imports.
-- **Touches**: `src/styles/**`
-- **DoD**: 
-  - Unused files removed.
-=======
 
 - **Description**: Remove unused files and consolidate CSS imports.
 - **Touches**: `src/styles/**`, `src/components/**`
 - **DoD**:
   - No unused CSS files in `src/styles/`.
   - All components import their specific CSS files explicitly.
->>>>>>> 867d8328
 
 ### 3.2 Test Coverage Spike
 
 **ID:** `P3-TEST-UTILS`
-<<<<<<< HEAD
-- **Description**: Add unit tests for Date and Search utils.
-- **Touches**: `src/utils/dateUtils.test.js`, `src/utils/highlightMatches.test.js`
-- **DoD**: 
-  - Tests pass.
-=======
 
 - **Description**: Add unit tests for existing Date and Search utils.
 - **Touches**: `src/utils/dateUtils.test.js`, `src/utils/highlightMatches.test.js`
 - **DoD**:
   - 80%+ coverage on utility functions.
->>>>>>> 867d8328
 
 ---
 
@@ -297,80 +167,6 @@
 
 _Goal: Stable, conflict-free drag and drop with rollbacks._
 
-<<<<<<< HEAD
-### 4.1 Data Fixtures
-**ID:** `P4-DATA-FIXTURES`
-- **Description**: Create complex project JSON snapshot for testing.
-- **Depends on**: None
-- **Touches**: `src/tests/fixtures/complexProject.json`
-- **DoD**: 
-  - JSON file exists and is valid.
-
-### 4.2 Logic Extraction (Refactor)
-*Broken down for reviewability.*
-
-#### 4.2a Drag Hook Creation
-**ID:** `P4-DRAG-HOOK`
-- **Description**: Create `useTaskDragDrop` hook and move logic there (copy-paste refactor first).
-- **Depends on**: `P4-DATA-FIXTURES`
-- **Touches**: `src/hooks/useTaskDragDrop.js`
-- **DoD**:
-  - Hook exists and contains the logic.
-
-#### 4.2b Context Cleanup
-**ID:** `P4-CONTEXT-CLEAN`
-- **Description**: Replace logic in `TaskContext` with the new hook.
-- **Depends on**: `P4-DRAG-HOOK`
-- **Touches**: `src/contexts/TaskContext.jsx`
-- **DoD**:
-  - Drag and drop still works (regression test).
-
-### 4.3 Sparse Positioning & Rollback
-*Broken down for reviewability.*
-
-#### 4.3a Sparse Math Logic
-**ID:** `P4-SPARSE-CALC`
-- **Description**: Pure function to calculate mid-point positions.
-- **Depends on**: None
-- **Touches**: `src/utils/positionUtils.js` (New)
-- **DoD**:
-  - Unit tests: `calcMidPoint(100, 200) -> 150`.
-
-#### 4.3b Optimistic UI Updates
-**ID:** `P4-OPTIMISTIC-UI`
-- **Description**: Update hook to apply local state change immediately.
-- **Depends on**: `P4-SPARSE-CALC`, `P4-CONTEXT-CLEAN`
-- **Touches**: `src/hooks/useTaskDragDrop.js`
-- **DoD**:
-  - UI updates instantly on drop.
-
-#### 4.3c Rollback Mechanism
-**ID:** `P4-ROLLBACK`
-- **Description**: Handle API failure by reverting local state.
-- **Depends on**: `P4-OPTIMISTIC-UI`
-- **Touches**: `src/hooks/useTaskDragDrop.js`
-- **DoD**:
-  - Mocked failure causes item to snap back.
-
-### 4.4 Date Recalculation Fix
-*Broken down for reviewability.*
-
-#### 4.4a Date Logic Isolation
-**ID:** `P4-DATE-LOGIC`
-- **Description**: Pure function to recalculate dependent dates.
-- **Depends on**: None
-- **Touches**: `src/utils/dateRecalc.js` (New)
-- **DoD**:
-  - Unit tests for dependency chains.
-
-#### 4.4b Hook Integration
-**ID:** `P4-DATE-TRIGGER`
-- **Description**: Trigger recalculation only after move confirmation.
-- **Depends on**: `P4-DATE-LOGIC`, `P4-OPTIMISTIC-UI`
-- **Touches**: `src/hooks/useTaskDates.js`
-- **DoD**:
-  - Moving parent updates children dates.
-=======
 ### 4.1 Data Fixtures (Safety Net)
 
 **ID:** `P4-DATA-FIXTURES`
@@ -416,32 +212,22 @@
 - **DoD**:
   - Moving a Parent task recalculates Children dates correctly.
   - No "infinite loops" of updates.
->>>>>>> 867d8328
 
 ---
 
 ## Phase 5: Reports & Resources (Feature Expansion)
-<<<<<<< HEAD
-=======
 
 _Goal: Add value-add features. Can run parallel to Phase 4 if resources allow._
->>>>>>> 867d8328
 
 ### 5.1 Resource Filters
 
 **ID:** `P5-RESOURCE-FILTERS`
 
 - **Description**: Filter library by PDF vs URL vs Text.
-<<<<<<< HEAD
-- **Touches**: `src/components/resources/ResourceList.jsx`
-- **DoD**: 
-  - Filter buttons work.
-=======
 - **Touches**:
   - `src/components/resources/ResourceList.jsx`
   - `src/styles/components/resource-filters.css`
 - **DoD**: Filter buttons update the list view.
->>>>>>> 867d8328
 
 ### 5.2 Monthly Report View
 
@@ -449,11 +235,6 @@
 
 - **Description**: Read-only view for project status.
 - **Touches**: `src/components/reports/MonthlyReport.jsx`
-<<<<<<< HEAD
-- **DoD**: 
-  - Renders filtered tasks.
-=======
 - **DoD**:
   - Renders project tasks filtered by selected month.
-  - CSS `@media print` hides sidebars for PDF generation.
->>>>>>> 867d8328
+  - CSS `@media print` hides sidebars for PDF generation.